// Chat Application
if (document.getElementById('app')) {
    console.log('Initializing chat application')
    const { createApp } = Vue

    // Configure marked options
    console.log('Checking marked availability:', !!window.marked)
    if (window.marked) {
        console.log('Configuring marked options')
        marked.setOptions({
            breaks: true,
            gfm: true,
            sanitize: false
        })
    }

    createApp({
        data() {
            console.log('Initializing Vue data')
            return {
                messages: [],
                newMessage: '',
                isLoading: false,
                ws: null,
                inputFormat: localStorage.getItem('inputFormat') || 'json'
            }
        },

        methods: {
            connectWebSocket() {
                console.log('Connecting WebSocket...')
                const protocol = window.location.protocol === 'https:' ? 'wss:' : 'ws:'
                const wsUrl = `${protocol}//${window.location.host}`
                console.log('WebSocket URL:', wsUrl)
                
                this.ws = new WebSocket(wsUrl)

                this.ws.onopen = () => {
                    console.log('WebSocket connected successfully')
                }

                this.ws.onmessage = (event) => {
                    console.log('Received WebSocket message:', event.data)
                    try {
                        const data = JSON.parse(event.data)
                        console.log('Parsed message data:', data)
                        
                        if (data.type === 'chat_response') {
                            console.log('Processing chat response')
<<<<<<< HEAD
                            let content = data.data.text || data.data.message || 'No response content'
                            content = typeof content === 'string' ? content : JSON.stringify(content,null,4)
                            this.messages.push({
                                role: 'assistant',
                                content: content,
=======
                            this.messages.push({
                                role: 'assistant',
                                content: data.data.text || data.data.message || 'No response content',
>>>>>>> cd4d5e97
                                id: Date.now()
                            })
                            this.isLoading = false
                        } else if (data.type === 'error') {
                            console.log('Processing error response')
                            this.messages.push({
                                role: 'system',
                                content: 'Error: ' + (data.data.message || data.message || 'Unknown error'),
                                id: Date.now()
                            })
                            this.isLoading = false
                        }
                    } catch (error) {
                        console.error('Failed to parse WebSocket message:', error)
                        this.isLoading = false
                    }
                }

                this.ws.onerror = (error) => {
                    console.error('WebSocket error:', error)
                    this.messages.push({
                        role: 'system',
                        content: 'Connection error. Please try again.',
                        id: Date.now()
                    })
                    this.isLoading = false
                }

                this.ws.onclose = () => {
                    console.log('WebSocket connection closed')
                }
            },

            sendMessage() {
                console.log('sendMessage called with:', this.newMessage)
                if (!this.newMessage.trim() || this.isLoading) {
                    console.log('Message empty or loading, returning')
                    return
                }

                console.log('Processing new message')
                this.isLoading = true
                const messageContent = this.newMessage.trim()
                
                this.messages.push({
                    role: 'user',
                    content: messageContent,
                    id: Date.now()
                })
                console.log('Added message to messages array:', this.messages)

                if (!this.ws || this.ws.readyState !== WebSocket.OPEN) {
                    console.log('WebSocket not connected, reconnecting...')
                    this.connectWebSocket()
                    setTimeout(() => {
                        console.log('Attempting to send message after reconnection')
                        this.sendMessageToServer(messageContent)
                    }, 1000)
                } else {
                    console.log('WebSocket connected, sending message directly')
                    this.sendMessageToServer(messageContent)
                }

                this.newMessage = ''
            },

            sendMessageToServer(content) {
                console.log('sendMessageToServer called, WebSocket state:', this.ws?.readyState)
                if (this.ws && this.ws.readyState === WebSocket.OPEN) {
<<<<<<< HEAD
                    const payload = {
                        type: 'chat',
                        query: content
                    }
                    console.log('Sending payload:', payload)
                    this.ws.send(JSON.stringify(payload))
                } else {
                    console.error('WebSocket not ready')
                    this.messages.push({
                        role: 'system',
                        content: 'Error: Could not connect to server. Please try again.',
                        id: Date.now()
                    })
                    this.isLoading = false
                }
            },

=======
                    // Get all messages except the last one (which is the current user message)
                    const history = this.messages.slice(0, -1).map(msg => ({
                        role: msg.role,
                        content: msg.content
                    }));

                    const payload = {
                        type: 'chat',
                        query: content,
                        history: history
                    }
                    console.log('Sending payload:', {
                        ...payload,
                        historyLength: history.length
                    })
                    this.ws.send(JSON.stringify(payload))
                } else {
                    console.error('WebSocket not ready')
                    this.messages.push({
                        role: 'system',
                        content: 'Error: Could not connect to server. Please try again.',
                        id: Date.now()
                    })
                    this.isLoading = false
                }
            },

>>>>>>> cd4d5e97
            formatMessage(content) {
                if (!content) return '';
                
                // If marked is not available or content is not markdown, return as is
                if (!window.marked || typeof content !== 'string') {
                    return content;
                }

                try {
                    // Check if content looks like markdown
                    const hasMarkdown = /[*#`_~]/.test(content);
                    if (!hasMarkdown) {
                        return content;
                    }

                    return marked.parse(content);
                } catch (error) {
                    console.error('Error parsing markdown:', error);
                    return content;
                }
            }
        },

        mounted() {
            console.log('Vue app mounted')
            this.connectWebSocket()
        }
    }).mount('#app')
}

// Upload Application
if (document.getElementById('upload')) {
    const { createApp } = Vue

    createApp({
        data() {
            return {
                selectedFile: null,
                isUploading: false,
                status: null,
                ws: null,
                inputFormat: localStorage.getItem('inputFormat') || 'json'
            }
        },

        methods: {
            handleFileChange(event) {
                const file = event.target.files[0]
                const fileExtension = file.name.toLowerCase().endsWith('.csv') ? 'csv' : 'json'
                
                if (fileExtension !== this.inputFormat) {
                    this.status = `Error: Only ${this.inputFormat.toUpperCase()} files are currently accepted`
                    event.target.value = null
                    return
                }
                
                this.selectedFile = file
                this.status = null
            },

            connectWebSocket() {
                const protocol = window.location.protocol === 'https:' ? 'wss:' : 'ws:'
                const wsUrl = `${protocol}//${window.location.host}`
                this.ws = new WebSocket(wsUrl)

                this.ws.onmessage = (event) => {
                    try {
                        const data = JSON.parse(event.data)
                        if (data.type === 'upload_response') {
                            this.status = 'Upload complete!'
                            this.isUploading = false
                        } else if (data.type === 'error') {
                            this.status = 'Error: ' + data.data.message
                            this.isUploading = false
                        }
                    } catch (error) {
                        console.error('Failed to parse WebSocket message:', error)
                        this.status = 'Error: Failed to process server response'
                        this.isUploading = false
                    }
                }
            },

            async uploadFile() {
                if (!this.selectedFile) return
                if (!this.ws || this.ws.readyState !== WebSocket.OPEN) {
                    this.connectWebSocket()
                    await new Promise(resolve => setTimeout(resolve, 1000))
                }

                this.isUploading = true
                this.status = 'Uploading...'

                try {
                    const reader = new FileReader()
                    reader.onload = (e) => {
                        try {
                            let content = e.target.result
                            const fileType = this.selectedFile.name.toLowerCase().endsWith('.csv') ? 'csv' : 'json'

                            // For JSON files, parse and validate
                            if (fileType === 'json') {
                                content = JSON.parse(content)
                            }

                            this.ws.send(JSON.stringify({
                                type: 'upload',
                                content: content,
                                fileName: this.selectedFile.name,
                                fileType: fileType
                            }))
                        } catch (error) {
                            this.status = 'Error: Invalid file format'
                            this.isUploading = false
                        }
                    }
                    reader.readAsText(this.selectedFile)
                } catch (error) {
                    this.status = 'Error: ' + error.message
                    this.isUploading = false
                }
            }
        },

        mounted() {
            this.connectWebSocket()
        }
    }).mount('#upload')
}

// Settings Application
if (document.getElementById('settings')) {
    const { createApp } = Vue

    createApp({
        data() {
            return {
                inputFormat: localStorage.getItem('inputFormat') || document.querySelector('#settings').dataset.inputFormat || 'json',
                status: null,
                ws: null
            }
        },

        methods: {
            setInputFormat(format) {
                this.inputFormat = format
                localStorage.setItem('inputFormat', format)
                this.status = `Input format updated to ${format.toUpperCase()}`

                // Update server setting via WebSocket
                if (!this.ws || this.ws.readyState !== WebSocket.OPEN) {
                    this.connectWebSocket()
                    setTimeout(() => this.updateServerSetting(), 1000)
                } else {
                    this.updateServerSetting()
                }
            },

            connectWebSocket() {
                const protocol = window.location.protocol === 'https:' ? 'wss:' : 'ws:'
                const wsUrl = `${protocol}//${window.location.host}`
                this.ws = new WebSocket(wsUrl)

                this.ws.onmessage = (event) => {
                    try {
                        const data = JSON.parse(event.data)
                        if (data.type === 'settings_updated') {
                            this.status = 'Settings updated successfully'
                        } else if (data.type === 'error') {
                            this.status = 'Error: ' + data.data.message
                        }
                    } catch (error) {
                        console.error('Failed to parse WebSocket message:', error)
                        this.status = 'Error: Failed to process server response'
                    }
                }
            },

            updateServerSetting() {
                if (this.ws && this.ws.readyState === WebSocket.OPEN) {
                    this.ws.send(JSON.stringify({
                        type: 'update_settings',
                        settings: {
                            inputFormat: this.inputFormat
                        }
                    }))
                }
            }
        },

        mounted() {
            this.connectWebSocket()
        }
    }).mount('#settings')

}<|MERGE_RESOLUTION|>--- conflicted
+++ resolved
@@ -47,17 +47,11 @@
                         
                         if (data.type === 'chat_response') {
                             console.log('Processing chat response')
-<<<<<<< HEAD
                             let content = data.data.text || data.data.message || 'No response content'
                             content = typeof content === 'string' ? content : JSON.stringify(content,null,4)
                             this.messages.push({
                                 role: 'assistant',
                                 content: content,
-=======
-                            this.messages.push({
-                                role: 'assistant',
-                                content: data.data.text || data.data.message || 'No response content',
->>>>>>> cd4d5e97
                                 id: Date.now()
                             })
                             this.isLoading = false
@@ -127,25 +121,6 @@
             sendMessageToServer(content) {
                 console.log('sendMessageToServer called, WebSocket state:', this.ws?.readyState)
                 if (this.ws && this.ws.readyState === WebSocket.OPEN) {
-<<<<<<< HEAD
-                    const payload = {
-                        type: 'chat',
-                        query: content
-                    }
-                    console.log('Sending payload:', payload)
-                    this.ws.send(JSON.stringify(payload))
-                } else {
-                    console.error('WebSocket not ready')
-                    this.messages.push({
-                        role: 'system',
-                        content: 'Error: Could not connect to server. Please try again.',
-                        id: Date.now()
-                    })
-                    this.isLoading = false
-                }
-            },
-
-=======
                     // Get all messages except the last one (which is the current user message)
                     const history = this.messages.slice(0, -1).map(msg => ({
                         role: msg.role,
@@ -173,7 +148,6 @@
                 }
             },
 
->>>>>>> cd4d5e97
             formatMessage(content) {
                 if (!content) return '';
                 
