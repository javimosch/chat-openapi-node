require('dotenv').config();

const express = require('express');
const http = require('http');
const WebSocket = require('ws');
const path = require('path');
const expressLayouts = require('express-ejs-layouts');
const multer = require('multer');
const fs = require('fs').promises;
const { initPinecone, processOpenAPISpec, getProcessingStatus, generateChatResponse, querySimilarChunks } = require('./utils/openapi');
const { createModuleLogger } = require('./utils/logger');
const basicAuth = require('express-basic-auth');
<<<<<<< HEAD
const { connectToMongoDB, isDbSystemEnabled } = require('./db/config');
=======
const fs = require('fs');
>>>>>>> fa189c9c

const logger = createModuleLogger('server');
const app = express();

// Configure multer for file upload
const storage = multer.diskStorage({
    destination: async function (req, file, cb) {
        const uploadDir = path.join(__dirname, 'uploads');
        try {
            await fs.access(uploadDir);
        } catch {
            await fs.mkdir(uploadDir, { recursive: true });
        }
        cb(null, uploadDir);
    },
    filename: function (req, file, cb) {
        const uniqueSuffix = Date.now() + '-' + Math.round(Math.random() * 1E9);
        cb(null, file.fieldname + '-' + uniqueSuffix + path.extname(file.originalname));
    }
});

const upload = multer({ storage: storage });

// Setup middleware
app.set('view engine', 'ejs');
app.set('views', path.join(__dirname, 'views'));
app.use(expressLayouts);
app.set('layout extractScripts', false);
app.set('layout extractStyles', true);
app.set('layout', './layout');
app.use(express.static('public'));
app.use(express.json());

if (process.env.BASIC_AUTH_USER && process.env.BASIC_AUTH_PASSWORD) {
    app.use(basicAuth({
        users: {
            [process.env.BASIC_AUTH_USER]: process.env.BASIC_AUTH_PASSWORD
        },
        challenge: true
    }));
}

// Routes
app.get('/', (req, res) => {
    res.render('index');
});

app.get('/upload', (req, res) => {
    res.render('upload', {
        inputFormat: process.env.INPUT_FORMAT?.toLowerCase() || 'csv'
    });
});

<<<<<<< HEAD
app.get('/settings', (req, res) => {
    res.render('settings', {
        inputFormat: process.env.INPUT_FORMAT?.toLowerCase() || 'csv'
    });
=======
app.get('/admin', (req, res) => {
    res.render('admin');
});

app.get('/admin/logs', (req, res) => {
    res.render('admin-logs');
});

app.get('/api/admin/logs', (req, res) => {
    const logFilePath = process.env.LOG_FILE_PATH || `${process.cwd()}/logs/stdout.log`;
    fs.readFile(logFilePath, 'utf8', (err, data) => {
        if (err) {
            res.status(500).json({ error: 'Failed to read log file' });
        } else {
            const logs = data.split('\n').slice(-200).reverse();
            res.json(logs);
        }
    });
});

// Initialize global variable for dynamic Pinecone index
global.DYNAMIC_PINECONE_INDEX = process.env.PINECONE_INDEX;

// API endpoint to update Pinecone index
app.post('/api/admin/pinecone-index', (req, res) => {
    try {
        const { pineconeIndex } = req.body;
        if (!pineconeIndex) {
            return res.status(400).json({ error: 'Pinecone index is required' });
        }
        global.DYNAMIC_PINECONE_INDEX = pineconeIndex;
        logger.info('Updated Pinecone index', 'admin', { newIndex: pineconeIndex });
        res.json({ success: true, message: 'Pinecone index updated successfully' });
    } catch (error) {
        logger.error('Failed to update Pinecone index', 'admin', { error });
        res.status(500).json({ error: 'Failed to update Pinecone index' });
    }
});

// Initialize Pinecone
let pineconeIndex;
initPinecone().then(index => {
    pineconeIndex = index;
}).catch(error => {
    logger.error('Failed to initialize Pinecone', 'init', { error });
>>>>>>> fa189c9c
});

app.post('/upload', upload.single('file'), async (req, res) => {
    try {
        if (!req.file) {
            return res.status(400).json({ error: 'No file uploaded' });
        }

        logger.info('File uploaded successfully', 'upload', {
            originalName: req.file.originalname,
            filename: req.file.filename,
            onlyUpload: req.body.onlyUpload === 'true'
        });

        // Create file metadata in Pinecone
        const pinecone = new Pinecone({
            apiKey: process.env.PINECONE_API_KEY,
        });
        const index = pinecone.index(process.env.PINECONE_INDEX);

        // Store file metadata in Pinecone
        const fileMetadata = {
            is_file_metadata: true,
            file_name: req.file.filename,
            original_name: req.file.originalname,
            upload_date: new Date().toISOString(),
            file_size: req.file.size,
            file_type: 'csv',
            processed: false
        };

        const fileVector = {
            id: req.file.filename,
            metadata: fileMetadata,
            values: new Array(1536).fill(0) // Placeholder vector
        };

        await index.upsert([fileVector]);

        // Create MongoDB metadata entry for the file
        const metadataDoc = new Metadata({
            vector_id: req.file.filename,
            file_name: req.file.filename,
            is_file_metadata: true,
            original_name: req.file.originalname,
            upload_date: new Date(),
            file_size: req.file.size,
            file_type: 'csv',
            processed: false
        });

        await metadataDoc.save();

        logger.info('File metadata stored', 'upload', {
            filename: req.file.filename,
            vectorId: req.file.filename
        });

        // Return early if only uploading
        if (req.body.onlyUpload === 'true') {
            return res.json({
                message: 'File uploaded successfully',
                file: {
                    filename: req.file.filename,
                    originalName: req.file.originalname
                }
            });
        }

        // Process file if not onlyUpload
        const fileContent = await fs.readFile(req.file.path, 'utf-8');
        const result = await processOpenAPISpec(fileContent, req.file.filename);
        res.json(result);
    } catch (error) {
        logger.error('Error in file upload', 'upload', {
            error: error.message,
            stack: error.stack
        });
        res.status(500).json({ error: 'Error processing upload' });
    }
});

async function startServer() {
    try {
        // Initialize MongoDB connection if enabled
        if (isDbSystemEnabled()) {
            await connectToMongoDB();
        }

        // Initialize Pinecone
        let pineconeIndex;
        await initPinecone().then(index => {
            pineconeIndex = index;
        }).catch(error => {
            logger.error('Failed to initialize Pinecone', 'init', { error });
        });

        const server = http.createServer(app);
        const wss = new WebSocket.Server({ server });

        // WebSocket connection handler
        wss.on('connection', (ws) => {
            logger.info('Client connected', 'wsConnection');

            ws.on('message', async (message) => {
                try {
                    const data = JSON.parse(message);
                    logger.info('Received message', 'wsMessage', { type: data.type });

                    switch (data.type) {
                        case 'status':
                            const status = getProcessingStatus();
                            ws.send(JSON.stringify({
                                type: 'status_response',
                                data: status
                            }));
                            break;

                        case 'chat':
                            try {
                                const context = await querySimilarChunks(data.query);
                                const response = await generateChatResponse(data.query, context);
                                ws.send(JSON.stringify({
                                    type: 'chat_response',
                                    data: {
                                        text: response
                                    }
                                }));
                            } catch (error) {
                                logger.error('Chat error', 'wsChat', { error });
                                ws.send(JSON.stringify({
                                    type: 'error',
                                    data: {
                                        message: 'Failed to generate response'
                                    }
                                }));
                            }
                            break;

                        case 'update_settings':
                            try {
                                // Update INPUT_FORMAT in process.env
                                process.env.INPUT_FORMAT = data.settings.inputFormat;
                                
                                ws.send(JSON.stringify({
                                    type: 'settings_updated'
                                }));
                            } catch (error) {
                                ws.send(JSON.stringify({
                                    type: 'error',
                                    data: { message: error.message }
                                }));
                            }
                            break;

                        case 'upload':
                            logger.info('Processing upload', 'wsMessage', { 
                                fileName: data.fileName,
                                onlyUpload: data.onlyUpload 
                            });
                            try {
                                // Create uploads directory if it doesn't exist
                                const uploadDir = path.join(__dirname, 'uploads');
                                try {
                                    await fs.access(uploadDir);
                                } catch {
                                    await fs.mkdir(uploadDir, { recursive: true });
                                }

                                // Generate unique filename
                                const uniqueSuffix = Date.now() + '-' + Math.round(Math.random() * 1E9);
                                const ext = path.extname(data.fileName);
                                const filename = `file-${uniqueSuffix}${ext}`;
                                const filepath = path.join(uploadDir, filename);

                                // Save file content
                                await fs.writeFile(filepath, data.content);

                                if (data.onlyUpload) {
                                    // Store metadata without processing
                                    const fileMetadata = {
                                        is_file_metadata: true,
                                        file_name: filename,
                                        original_name: data.fileName,
                                        upload_date: new Date().toISOString(),
                                        file_type: data.fileType,
                                        processed: false,
                                        filepath: filepath
                                    };

                                    // Store in Pinecone
                                    const fileVector = {
                                        id: filename,
                                        metadata: fileMetadata,
                                        values: new Array(1536).fill(0) // Placeholder vector
                                    };
                                    await pineconeIndex.upsert([fileVector]);

                                    // Store in MongoDB
                                    const metadataDoc = new Metadata({
                                        vector_id: filename,
                                        file_name: filename,
                                        is_file_metadata: true,
                                        original_name: data.fileName,
                                        upload_date: new Date(),
                                        file_type: data.fileType,
                                        processed: false,
                                        filepath: filepath
                                    });
                                    await metadataDoc.save();

                                    ws.send(JSON.stringify({
                                        type: 'upload_response',
                                        data: {
                                            status: 'success',
                                            message: 'File uploaded successfully',
                                            filename: filename
                                        }
                                    }));
                                } else {
                                    // Process the file normally
                                    const result = await processOpenAPISpec(data.content, filename);
                                    ws.send(JSON.stringify({
                                        type: 'upload_response',
                                        data: result
                                    }));
                                }
                            } catch (error) {
                                logger.error('Upload processing failed', 'wsMessage', { error });
                                ws.send(JSON.stringify({
                                    type: 'error',
                                    data: {
                                        message: error.message
                                    }
                                }));
                            }
                            break;

                        default:
                            logger.warn('Unknown message type', 'wsMessage', { type: data.type });
                            ws.send(JSON.stringify({
                                type: 'error',
                                data: {
                                    message: 'Unknown message type'
                                }
                            }));
                    }
                } catch (error) {
                    logger.error('WebSocket message error', 'wsMessage', {
                        error: error.message,
                        stack: error.stack
                    });
                    ws.send(JSON.stringify({
                        type: 'error',
                        data: {
                            message: 'Failed to process message'
                        }
                    }));
                }
            });

            ws.on('error', (error) => {
                logger.error('WebSocket error', 'wsError', {
                    error: error.message,
                    stack: error.stack
                });
            });

            ws.on('close', () => {
                logger.info('Client disconnected', 'wsClose');
            });
        });

        const port = process.env.PORT || 3000;
        server.listen(port, () => {
            logger.info(`Server is running on port ${port}`, 'startup');
        });

    } catch (error) {
        logger.error('Failed to start server', 'startup', {
            error: error.message,
            stack: error.stack
        });
        process.exit(1);
    }
}

startServer();<|MERGE_RESOLUTION|>--- conflicted
+++ resolved
@@ -10,11 +10,7 @@
 const { initPinecone, processOpenAPISpec, getProcessingStatus, generateChatResponse, querySimilarChunks } = require('./utils/openapi');
 const { createModuleLogger } = require('./utils/logger');
 const basicAuth = require('express-basic-auth');
-<<<<<<< HEAD
 const { connectToMongoDB, isDbSystemEnabled } = require('./db/config');
-=======
-const fs = require('fs');
->>>>>>> fa189c9c
 
 const logger = createModuleLogger('server');
 const app = express();
@@ -68,49 +64,11 @@
     });
 });
 
-<<<<<<< HEAD
 app.get('/settings', (req, res) => {
     res.render('settings', {
         inputFormat: process.env.INPUT_FORMAT?.toLowerCase() || 'csv'
     });
-=======
-app.get('/admin', (req, res) => {
-    res.render('admin');
-});
-
-app.get('/admin/logs', (req, res) => {
-    res.render('admin-logs');
-});
-
-app.get('/api/admin/logs', (req, res) => {
-    const logFilePath = process.env.LOG_FILE_PATH || `${process.cwd()}/logs/stdout.log`;
-    fs.readFile(logFilePath, 'utf8', (err, data) => {
-        if (err) {
-            res.status(500).json({ error: 'Failed to read log file' });
-        } else {
-            const logs = data.split('\n').slice(-200).reverse();
-            res.json(logs);
-        }
-    });
-});
-
-// Initialize global variable for dynamic Pinecone index
-global.DYNAMIC_PINECONE_INDEX = process.env.PINECONE_INDEX;
-
-// API endpoint to update Pinecone index
-app.post('/api/admin/pinecone-index', (req, res) => {
-    try {
-        const { pineconeIndex } = req.body;
-        if (!pineconeIndex) {
-            return res.status(400).json({ error: 'Pinecone index is required' });
-        }
-        global.DYNAMIC_PINECONE_INDEX = pineconeIndex;
-        logger.info('Updated Pinecone index', 'admin', { newIndex: pineconeIndex });
-        res.json({ success: true, message: 'Pinecone index updated successfully' });
-    } catch (error) {
-        logger.error('Failed to update Pinecone index', 'admin', { error });
-        res.status(500).json({ error: 'Failed to update Pinecone index' });
-    }
+
 });
 
 // Initialize Pinecone
@@ -119,7 +77,6 @@
     pineconeIndex = index;
 }).catch(error => {
     logger.error('Failed to initialize Pinecone', 'init', { error });
->>>>>>> fa189c9c
 });
 
 app.post('/upload', upload.single('file'), async (req, res) => {
