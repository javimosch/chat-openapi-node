// Chat Application
if (document.getElementById('app')) {
    console.log('Initializing chat application')
    const { createApp } = Vue

    // Configure marked options
    console.log('Checking marked availability:', !!window.marked)
    if (window.marked) {
        console.log('Configuring marked options')
        marked.setOptions({
            breaks: true,
            gfm: true,
            sanitize: false
        })
    }

    createApp({
        data() {
            console.log('Initializing Vue data')
            return {
                messages: [],
                newMessage: '',
                isLoading: false,
                ws: null,
                inputFormat: localStorage.getItem('inputFormat') || 'json'
            }
        },

        methods: {
            connectWebSocket() {
                console.log('Connecting WebSocket...')
                const protocol = window.location.protocol === 'https:' ? 'wss:' : 'ws:'
                const wsUrl = `${protocol}//${window.location.host}`
                console.log('WebSocket URL:', wsUrl)
                
                this.ws = new WebSocket(wsUrl)

                this.ws.onopen = () => {
                    console.log('WebSocket connected successfully')
                }

                this.ws.onmessage = (event) => {
                    console.log('Received WebSocket message:', event.data)
                    try {
                        const data = JSON.parse(event.data)
                        console.log('Parsed message data:', data)
                        
                        if (data.type === 'chat_response') {
                            console.log('Processing chat response')
                            this.messages.push({
                                role: 'assistant',
                                content: data.data.text || data.data.message || 'No response content',
                                id: Date.now()
                            })
                            this.isLoading = false
                        } else if (data.type === 'error') {
                            console.log('Processing error response')
                            this.messages.push({
                                role: 'system',
                                content: 'Error: ' + (data.data.message || data.message || 'Unknown error'),
                                id: Date.now()
                            })
                            this.isLoading = false
                        }
                    } catch (error) {
                        console.error('Failed to parse WebSocket message:', error)
                        this.isLoading = false
                    }
                }

                this.ws.onerror = (error) => {
                    console.error('WebSocket error:', error)
                    this.messages.push({
                        role: 'system',
                        content: 'Connection error. Please try again.',
                        id: Date.now()
                    })
                    this.isLoading = false
                }

                this.ws.onclose = () => {
                    console.log('WebSocket connection closed')
                }
            },

            sendMessage() {
                console.log('sendMessage called with:', this.newMessage)
                if (!this.newMessage.trim() || this.isLoading) {
                    console.log('Message empty or loading, returning')
                    return
                }

                console.log('Processing new message')
                this.isLoading = true
                const messageContent = this.newMessage.trim()
                
                this.messages.push({
                    role: 'user',
                    content: messageContent,
                    id: Date.now()
                })
                console.log('Added message to messages array:', this.messages)

                if (!this.ws || this.ws.readyState !== WebSocket.OPEN) {
                    console.log('WebSocket not connected, reconnecting...')
                    this.connectWebSocket()
                    setTimeout(() => {
                        console.log('Attempting to send message after reconnection')
                        this.sendMessageToServer(messageContent)
                    }, 1000)
                } else {
                    console.log('WebSocket connected, sending message directly')
                    this.sendMessageToServer(messageContent)
                }

                this.newMessage = ''
            },

            sendMessageToServer(content) {
                console.log('sendMessageToServer called, WebSocket state:', this.ws?.readyState)
                if (this.ws && this.ws.readyState === WebSocket.OPEN) {
                    const payload = {
                        type: 'chat',
                        query: content
                    }
                    console.log('Sending payload:', payload)
                    this.ws.send(JSON.stringify(payload))
                } else {
                    console.error('WebSocket not ready')
                    this.messages.push({
                        role: 'system',
                        content: 'Error: Could not connect to server. Please try again.',
                        id: Date.now()
                    })
                    this.isLoading = false
                }
            },

            formatMessage(content) {
                if (!content) return '';
                
                // If marked is not available or content is not markdown, return as is
                if (!window.marked || typeof content !== 'string') {
                    return content;
                }

                try {
                    // Check if content looks like markdown
                    const hasMarkdown = /[*#`_~]/.test(content);
                    if (!hasMarkdown) {
                        return content;
                    }

                    return marked.parse(content);
                } catch (error) {
                    console.error('Error parsing markdown:', error);
                    return content;
                }
            }
        },

        mounted() {
            console.log('Vue app mounted')
            this.connectWebSocket()
        }
    }).mount('#app')
}

// Upload Application
if (document.getElementById('upload')) {
    const { createApp } = Vue

    createApp({
        data() {
            return {
                selectedFile: null,
                isUploading: false,
                status: null,
                ws: null,
                inputFormat: localStorage.getItem('inputFormat') || 'json'
            }
        },

        methods: {
            handleFileChange(event) {
                const file = event.target.files[0]
                const fileExtension = file.name.toLowerCase().endsWith('.csv') ? 'csv' : 'json'
                
                if (fileExtension !== this.inputFormat) {
                    this.status = `Error: Only ${this.inputFormat.toUpperCase()} files are currently accepted`
                    event.target.value = null
                    return
                }
                
                this.selectedFile = file
                this.status = null
            },

            connectWebSocket() {
                const protocol = window.location.protocol === 'https:' ? 'wss:' : 'ws:'
                const wsUrl = `${protocol}//${window.location.host}`
                this.ws = new WebSocket(wsUrl)

                this.ws.onmessage = (event) => {
                    try {
                        const data = JSON.parse(event.data)
                        if (data.type === 'upload_response') {
                            this.status = 'Upload complete!'
                            this.isUploading = false
                        } else if (data.type === 'error') {
                            this.status = 'Error: ' + data.data.message
                            this.isUploading = false
                        }
                    } catch (error) {
                        console.error('Failed to parse WebSocket message:', error)
                        this.status = 'Error: Failed to process server response'
                        this.isUploading = false
                    }
                }
            },

            async uploadFile() {
                if (!this.selectedFile) return
                if (!this.ws || this.ws.readyState !== WebSocket.OPEN) {
                    this.connectWebSocket()
                    await new Promise(resolve => setTimeout(resolve, 1000))
                }

                this.isUploading = true
                this.status = 'Uploading...'

                try {
                    const reader = new FileReader()
                    reader.onload = (e) => {
                        try {
                            let content = e.target.result
                            const fileType = this.selectedFile.name.toLowerCase().endsWith('.csv') ? 'csv' : 'json'

                            // For JSON files, parse and validate
                            if (fileType === 'json') {
                                content = JSON.parse(content)
                            }

                            this.ws.send(JSON.stringify({
                                type: 'upload',
                                content: content,
                                fileName: this.selectedFile.name,
                                fileType: fileType
                            }))
                        } catch (error) {
                            this.status = 'Error: Invalid file format'
                            this.isUploading = false
                        }
                    }
                    reader.readAsText(this.selectedFile)
                } catch (error) {
                    this.status = 'Error: ' + error.message
                    this.isUploading = false
                }
            }
        },

        mounted() {
            this.connectWebSocket()
        }
    }).mount('#upload')
}

<<<<<<< HEAD
// Settings Application
if (document.getElementById('settings')) {
    const { createApp } = Vue

    createApp({
        data() {
            return {
                inputFormat: localStorage.getItem('inputFormat') || document.querySelector('#settings').dataset.inputFormat || 'json',
                status: null,
                ws: null
            }
        },

        methods: {
            setInputFormat(format) {
                this.inputFormat = format
                localStorage.setItem('inputFormat', format)
                this.status = `Input format updated to ${format.toUpperCase()}`

                // Update server setting via WebSocket
                if (!this.ws || this.ws.readyState !== WebSocket.OPEN) {
                    this.connectWebSocket()
                    setTimeout(() => this.updateServerSetting(), 1000)
                } else {
                    this.updateServerSetting()
                }
            },

            connectWebSocket() {
                const protocol = window.location.protocol === 'https:' ? 'wss:' : 'ws:'
                const wsUrl = `${protocol}//${window.location.host}`
                this.ws = new WebSocket(wsUrl)

                this.ws.onmessage = (event) => {
                    try {
                        const data = JSON.parse(event.data)
                        if (data.type === 'settings_updated') {
                            this.status = 'Settings updated successfully'
                        } else if (data.type === 'error') {
                            this.status = 'Error: ' + data.data.message
                        }
                    } catch (error) {
                        console.error('Failed to parse WebSocket message:', error)
                        this.status = 'Error: Failed to process server response'
                    }
                }
            },

            updateServerSetting() {
                if (this.ws && this.ws.readyState === WebSocket.OPEN) {
                    this.ws.send(JSON.stringify({
                        type: 'update_settings',
                        settings: {
                            inputFormat: this.inputFormat
                        }
                    }))
                }
            }
        },

        mounted() {
            this.connectWebSocket()
        }
    }).mount('#settings')
=======
// Admin Application
if (document.getElementById('admin')) {
    const { createApp, ref } = Vue

    createApp({
        setup() {
            const pineconeIndex = ref('')
            const status = ref(null)

            const savePineconeIndex = async () => {
                try {
                    const response = await fetch('/api/admin/pinecone-index', {
                        method: 'POST',
                        headers: {
                            'Content-Type': 'application/json',
                        },
                        body: JSON.stringify({ pineconeIndex: pineconeIndex.value }),
                    })

                    const data = await response.json()
                    
                    if (response.ok) {
                        status.value = {
                            type: 'success',
                            message: data.message
                        }
                    } else {
                        throw new Error(data.error || 'Failed to update Pinecone index')
                    }
                } catch (error) {
                    status.value = {
                        type: 'error',
                        message: error.message
                    }
                }
            }

            return {
                pineconeIndex,
                status,
                savePineconeIndex
            }
        }
    }).mount('#admin')
>>>>>>> 591c3c28
}<|MERGE_RESOLUTION|>--- conflicted
+++ resolved
@@ -266,7 +266,6 @@
     }).mount('#upload')
 }
 
-<<<<<<< HEAD
 // Settings Application
 if (document.getElementById('settings')) {
     const { createApp } = Vue
@@ -331,50 +330,5 @@
             this.connectWebSocket()
         }
     }).mount('#settings')
-=======
-// Admin Application
-if (document.getElementById('admin')) {
-    const { createApp, ref } = Vue
-
-    createApp({
-        setup() {
-            const pineconeIndex = ref('')
-            const status = ref(null)
-
-            const savePineconeIndex = async () => {
-                try {
-                    const response = await fetch('/api/admin/pinecone-index', {
-                        method: 'POST',
-                        headers: {
-                            'Content-Type': 'application/json',
-                        },
-                        body: JSON.stringify({ pineconeIndex: pineconeIndex.value }),
-                    })
-
-                    const data = await response.json()
-                    
-                    if (response.ok) {
-                        status.value = {
-                            type: 'success',
-                            message: data.message
-                        }
-                    } else {
-                        throw new Error(data.error || 'Failed to update Pinecone index')
-                    }
-                } catch (error) {
-                    status.value = {
-                        type: 'error',
-                        message: error.message
-                    }
-                }
-            }
-
-            return {
-                pineconeIndex,
-                status,
-                savePineconeIndex
-            }
-        }
-    }).mount('#admin')
->>>>>>> 591c3c28
+
 }