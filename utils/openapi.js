--- conflicted
+++ resolved
@@ -4,13 +4,13 @@
 const { OpenAIEmbeddings } = require('@langchain/openai');
 const { createModuleLogger } = require('./logger');
 const { OpenAPIChunker, OpenAPICSVProcessor } = require('./chunking');
-const { shouldUseMongoForEmbeddings, isDbSystemEnabled, db, mongoose } = require('../db/config');
+const { isDbSystemEnabled, db, mongoose } = require('../db/config');
 const yaml = require('js-yaml');
 const fetch = require('node-fetch');
 const Metadata = require('../models/metadata');
 const fs = require('fs').promises;
 const path = require('path');
-
+let pinecone = null
 const logger = createModuleLogger('openapi');
 
 // Initialize OpenAI embeddings
@@ -21,7 +21,7 @@
 
 // Wrap embedQuery for logging
 const originalEmbedQuery = embeddings.embedQuery;
-embeddings.embedQuery = async function(...args) {
+embeddings.embedQuery = async function (...args) {
     logger.info('Calling OpenAI API for embeddings', 'embedQuery', {
         textLength: args[0]?.length,
         preview: args[0]?.substring(0, 100)
@@ -46,7 +46,7 @@
 
 // Wrap embedDocuments for logging
 const originalEmbedDocuments = embeddings.embedDocuments;
-embeddings.embedDocuments = async function(...args) {
+embeddings.embedDocuments = async function (...args) {
     logger.info('Calling OpenAI API for batch embeddings', 'embedDocuments', {
         chunks: args[0]?.length,
         sampleText: args[0]?.[0]?.substring(0, 100)
@@ -99,9 +99,25 @@
 }
 
 // Initialize Pinecone client
-const pinecone = new Pinecone({
-    apiKey: process.env.PINECONE_API_KEY,
-});
+async function initPinecone() {
+    logger.info('Initializing Pinecone client', 'initPinecone', {
+        index: process.env.PINECONE_INDEX
+    });
+
+    try {
+        pinecone = new Pinecone({
+            apiKey: process.env.PINECONE_API_KEY,
+        });
+
+        return pinecone.index(process.env.PINECONE_INDEX);
+    } catch (error) {
+        logger.error('Failed to initialize Pinecone', 'initPinecone', {
+            error: error.message,
+            stack: error.stack
+        });
+        throw error;
+    }
+}
 
 // Wrap Pinecone index operations with logging
 const wrapPineconeIndex = (index) => {
@@ -147,37 +163,6 @@
         totalChunks: 0
     };
     logger.debug('Reset processing status', 'resetProcessingStatus');
-}
-
-// Initialize Pinecone client and load existing files
-async function initPinecone() {
-    logger.info('Initializing Pinecone client', 'initPinecone', {
-        indexName: process.env.PINECONE_INDEX
-    });
-
-    try {
-        const index = wrapPineconeIndex(pinecone.index(process.env.PINECONE_INDEX));
-        
-        // Get index stats
-        const stats = await index.describeIndexStats();
-        logger.info('Pinecone index stats', 'initPinecone', {
-            indexName: process.env.PINECONE_INDEX,
-            totalVectorCount: stats.totalVectorCount,
-            dimensions: stats.dimension,
-            namespaces: Object.keys(stats.namespaces || {})
-        });
-
-        // Load existing embeddings
-        await loadExistingEmbeddings(index);
-
-        return index;
-    } catch (error) {
-        logger.error('Failed to initialize Pinecone', 'initPinecone', {
-            error: error.message,
-            stack: error.stack
-        });
-        throw error;
-    }
 }
 
 // Load existing embeddings from Pinecone
@@ -261,7 +246,9 @@
 
 // Process OpenAPI specification in background
 async function processOpenAPISpec(specContent, fileName) {
-    logger.info('Starting OpenAPI processing', 'processOpenAPISpec', { fileName });
+    logger.info('Starting OpenAPI processing', 'processOpenAPISpec', {
+        fileName
+    });
 
     // Reset processing status
     processingStatus = {
@@ -335,10 +322,12 @@
         });
 
         if (isCSV) {
-            logger.info('Processing CSV file', 'processInBackground', { fileName });
+            logger.info('Processing CSV file', 'processInBackground', {
+                fileName
+            });
             const csvProcessor = new OpenAPICSVProcessor();
             const fileContent = specContent.toString();
-            
+
             // Parse and process CSV
             const records = await csvProcessor.parseCSV(fileContent);
             logger.info('Parsed CSV records', 'processInBackground', {
@@ -357,7 +346,7 @@
                     errorCount: processingErrors.length,
                     fileName: fileName
                 });
-                
+
                 await logImportErrors(
                     fileName,
                     fileName,
@@ -383,7 +372,6 @@
         const batchSize = 100;
         const totalBatches = Math.ceil(chunks.length / batchSize);
 
-<<<<<<< HEAD
         for (let i = 0; i < chunks.length; i += batchSize) {
             const batch = chunks.slice(i, i + batchSize);
             logger.info('Processing chunk batch', 'processInBackground', {
@@ -391,21 +379,6 @@
                 totalBatches,
                 batchSize: batch.length
             });
-=======
-            // Store file metadata in Pinecone
-            const index = wrapPineconeIndex(pinecone.index(process.env.PINECONE_INDEX));
-            await index.upsert([{
-                id: `file:${fileName}`,
-                values: Array(1536).fill(0).map((_, i) => i === 0 ? 1 : 0), // First value is 1, rest are 0
-                metadata: {
-                    ...fileMetadata,
-                    isFileMetadata: true
-                }
-            }]);
-            //await storeEmbeddingsInBatches(chunks, fileName);
-            await logger.trackElapsed(()=>storeEmbeddingsInBatches(chunks, fileName),'storeEmbeddingsInBatches for file '+fileName)
-        }
->>>>>>> 591c3c28
 
             try {
                 await processChunkBatch(batch, fileName, i);
@@ -427,7 +400,10 @@
         });
 
     } catch (error) {
-        logger.error('Failed to process file', 'processInBackground', { error });
+        logger.error('Failed to process file', 'processInBackground', {
+            error: error.message,
+            stack: error.stack
+        });
         processingStatus.error = error.message;
         throw error;
     } finally {
@@ -435,7 +411,6 @@
     }
 }
 
-<<<<<<< HEAD
 async function logImportErrors(originalFilename, computedFilename, errors) {
     const timestamp = new Date().toISOString().replace(/[:.]/g, '-').slice(0, 16);
     const logFileName = `${timestamp}_${path.basename(originalFilename, path.extname(originalFilename))}.json`;
@@ -460,64 +435,6 @@
             logFile: logFilePath,
             errorCount: errors.length
         });
-=======
-/**
- * Stores embeddings in batches for the given chunks and file name.
- *
- * @param {Array} chunks - The array of chunks to store embeddings for.
- * @param {string} fileName - The name of the file being processed.
- *
- * @throws {Error} If an error occurs while storing the embeddings.
- *
- * @async
- */
-async function storeEmbeddingsInBatches(chunks, fileName) {
-    logger.info('Storing embeddings', 'storeEmbeddingsInBatches', {
-        fileName,
-        chunkCount: chunks.length
-    });
-
-    try {
-        const index = wrapPineconeIndex(pinecone.index(process.env.PINECONE_INDEX));
-        const batchSize = 100; // Adjust batch size as needed
-        const totalBatches = Math.ceil(chunks.length / batchSize);
-
-        for (let i = 0; i < chunks.length; i += batchSize) {
-            const batch = chunks.slice(i, i + batchSize);
-            const batchNumber = Math.floor(i / batchSize) + 1;
-
-            // Generate embeddings for current batch
-            const vectors = await Promise.all(
-                batch.map(async (chunk) => {
-                    const [embedding] = await embeddings.embedDocuments([chunk.text]);
-                    return {
-                        id: chunk.metadata.chunk_id,
-                        values: embedding,
-                        metadata: {
-                            ...chunk.metadata,
-                            fileName
-                        }
-                    };
-                })
-            );
-
-            // Store batch in Pinecone
-            await index.upsert(vectors);
-
-            // Update progress and processed chunks count
-            processingStatus.processedChunks += batch.length;
-            processingStatus.progress = 30 + Math.floor((processingStatus.processedChunks / processingStatus.totalChunks) * 70);
-
-            logger.info('Batch processed', 'storeEmbeddingsInBatches', {
-                fileName,
-                batch: batchNumber,
-                totalBatches,
-                processedChunks: processingStatus.processedChunks,
-                totalChunks: processingStatus.totalChunks,
-                progress: processingStatus.progress
-            });
-        }
->>>>>>> 591c3c28
     } catch (error) {
         logger.error('Failed to log import errors', 'logImportErrors', {
             error: error.message,
@@ -529,9 +446,7 @@
 async function processChunkBatch(batch, fileName, startIndex) {
     logger.info('Processing chunk batch', 'processChunkBatch', {
         batchSize: batch.length,
-        startIndex,
-        fileName,
-        sampleText: batch[0]?.text?.substring(0, 100)
+        startIndex
     });
 
     try {
@@ -616,7 +531,7 @@
 
         try {
             const upsertResult = await index.upsert([...vectors, metadataVector]);
-            
+
             // Log successful upsert
             logger.info('Upserted vectors to Pinecone', 'processChunkBatch', {
                 upsertedCount: upsertResult?.upsertedCount,
@@ -660,7 +575,9 @@
 }
 
 async function querySimilarChunks(query) {
-    logger.info('Querying similar chunks', 'querySimilarChunks', { query });
+    logger.info('Querying similar chunks', 'querySimilarChunks', {
+        query
+    });
 
     try {
         // Generate query embedding
@@ -673,8 +590,8 @@
         }
 
         // Query Pinecone using dynamic index
-        const index = wrapPineconeIndex(pinecone.index(global.DYNAMIC_PINECONE_INDEX || process.env.PINECONE_INDEX));
-        
+        const index = wrapPineconeIndex(pinecone.index(process.env.PINECONE_INDEX));
+
         // Query for non-metadata vectors only
         const results = await index.query({
             vector: queryEmbedding,
@@ -704,38 +621,6 @@
             }))
         });
 
-<<<<<<< HEAD
-=======
-        // Log potential auth-related matches
-        const authMatches = results.matches?.filter(m => {
-            const meta = m.metadata || {};
-            const text = meta.text || meta.content || '';
-            const path = meta.path || '';
-            return text.toLowerCase().includes('auth') || 
-                   path.toLowerCase().includes('auth') ||
-                   (meta.component_type === 'securitySchemes');
-        });
-
-        if (authMatches?.length) {
-            logger.info('Found auth-related matches', 'querySimilarChunks', {
-                authMatches: authMatches.map(m => ({
-                    score: m.score,
-                    metadata: m.metadata,
-                    id: m.id
-                }))
-            });
-        }
-
-        // Log the context that will be used for LLM completion
-        logger.info('Context for LLM completion', 'querySimilarChunks', {
-            context: results.matches?.map(m => ({
-                score: m.score,
-                metadata: m.metadata,
-                id: m.id
-            }))
-        });
-
->>>>>>> 591c3c28
         return results.matches || [];
     } catch (error) {
         logger.error('Failed to query similar chunks', 'querySimilarChunks', {
@@ -749,11 +634,13 @@
 
 // Generate chat response
 async function generateChatResponse(query) {
-    logger.info('Generating chat response', 'generateChatResponse', { query });
+    logger.info('Generating chat response', 'generateChatResponse', {
+        query
+    });
 
     // Get similar chunks
     const similarChunks = await querySimilarChunks(query);
-    
+
     logger.info('Processing similar chunks', 'generateChatResponse', {
         chunkCount: similarChunks.length,
         hasMongoRefs: similarChunks.some(chunk => chunk.metadata?.mongo_ref)
@@ -762,7 +649,6 @@
     // Extract text from chunks
     const context = await Promise.all(similarChunks.map(async (chunk, index) => {
         const metadata = chunk.metadata || {};
-<<<<<<< HEAD
         let mongoMetadata;
 
         // Try to fetch full metadata from MongoDB if we have a reference
@@ -824,42 +710,42 @@
     // Format context for chat
     const contextText = context.map(chunk => {
         const lines = [];
-        
+
         // Add endpoint info
         lines.push(`## ${chunk.method} ${chunk.endpoint}`);
         if (chunk.summary) lines.push(`Summary: ${chunk.summary}`);
         if (chunk.description) lines.push(`Description: ${chunk.description}`);
-        
+
         // Add parameters if present
         if (chunk.parameters) {
             lines.push('### Parameters');
             lines.push(chunk.parameters);
         }
-        
+
         // Add request body if present
         if (chunk.requestBody) {
             lines.push('### Request Body');
             lines.push(chunk.requestBody);
         }
-        
+
         // Add responses if present
         if (chunk.responses) {
             lines.push('### Responses');
             lines.push(chunk.responses);
         }
-        
+
         // Add security if present
         if (chunk.security) {
             lines.push('### Security');
             lines.push(chunk.security);
         }
-        
+
         // Add servers if present
         if (chunk.servers) {
             lines.push('### Servers');
             lines.push(chunk.servers);
         }
-        
+
         // Add schemas if present
         if (chunk.schemas) {
             lines.push('### Schemas');
@@ -868,34 +754,10 @@
 
         // Add relevance score
         lines.push(`\nRelevance Score: ${chunk.score.toFixed(3)}`);
-        
+
         return lines.join('\n\n');
     }).join('\n\n---\n\n');  // Add separator between endpoints
 
-=======
-        const text = metadata.text || metadata.content || '';
-        const type = metadata.component_type || metadata.type || 'info';
-        const path = metadata.path || '';
-        const method = metadata.method || '';
-        const score = chunk.score || 0;
-
-        // Extract schema properties and required properties
-        const schemaProperties = metadata.schema_properties || [];
-        const schemaRequired = metadata.schema_required || [];
-
-        // Generate description if no text is found
-        const description = text || schemaProperties.join(', ') || schemaRequired.join(', ') || generateDescription(metadata);
-        return {
-            text: description,
-            type,
-            path,
-            method,
-            score,
-            schemaProperties,
-            schemaRequired
-        };
-    }).filter(chunk => chunk.text || chunk.schemaProperties.length > 0 || chunk.schemaRequired.length > 0);
->>>>>>> 591c3c28
     // Log extracted context
     logger.info('Extracted context', 'generateChatResponse', {
         contextItems: context.map(item => ({
@@ -974,7 +836,10 @@
         return data.choices[0]?.message?.content || 'No response generated';
 
     } catch (error) {
-        logger.error('Failed to generate chat response', 'generateChatResponse', { error });
+        logger.error('Failed to generate chat response', 'generateChatResponse', {
+            error: error.message,
+            stack: error.stack
+        });
         return 'I encountered an error while generating the response. Please try again or check if the OpenAPI specification is properly loaded.';
     }
 }
@@ -1043,7 +908,9 @@
 
 // Search OpenAPI specification
 async function searchOpenAPISpec(query, options = {}) {
-    logger.info('Searching OpenAPI specification', 'searchOpenAPISpec', { query });
+    logger.info('Searching OpenAPI specification', 'searchOpenAPISpec', {
+        query
+    });
 
     try {
         const index = wrapPineconeIndex(pinecone.index(process.env.PINECONE_INDEX));
